--- conflicted
+++ resolved
@@ -5,13 +5,7 @@
 import networking.accounts.UserAccount;
 
 import java.io.*;
-<<<<<<< HEAD
-import java.util.ArrayList;
-import java.util.HashMap;
-import java.util.List;
-=======
 import java.util.*;
->>>>>>> 40f7217e
 
 /**
  * Simulates an external database.
@@ -68,29 +62,9 @@
         }
     }
 
-<<<<<<< HEAD
-    /**
-     * Insert data for a new user with name and date of birth.
-     */
-    public boolean insertAccountData(String username, String password, String fullName, String dateOfBirth){
-        if (username == null || username.trim().isEmpty()) return false;
-        if (checkAccountExists(username)) {
-            return false; //Already exists not registering
-        }
-
-        String[] arr = new String[4];
-        arr[0] = username;
-        arr[1] = password;
-        arr[2] = fullName;
-        arr[3] = dateOfBirth;
-        users.add(arr);
-        return true; //Register Success
-    }
-=======
     //Retrieve record based on column=value
     public Map<String,String> retrieve(String table, String column, String value){
         TableSchema tableSchema = schema.getTableSchema(table);
->>>>>>> 40f7217e
 
         if(tableSchema != null){
             //retrieve
@@ -108,26 +82,8 @@
     }
 
     /**
-<<<<<<< HEAD
-     * Get all accounts with the specified username.
-     * This is useful for checking if any duplicates were inserted.
-     */
-    public List<String[]> getAllAccountsByUsername(String username) {
-        List<String[]> result = new ArrayList<>();
-        for (String[] account : users) {
-            if (account[0].equals(username)) {
-                result.add(account);
-            }
-        }
-        return result;
-    }
-
-    /**
-     * Check if account exists.
-=======
      * Get list of all entries
      * @return List of records
->>>>>>> 40f7217e
      */
     public List<Map<String,String>> retrieveAll(String table) {
         List<Map<String,String>> tableData = data.get(table);
@@ -316,15 +272,4 @@
             System.out.println("No accounts table found in data");
         }
     }
-
-    public boolean deleteAccount(String username) {
-        for (int i = 0; i < users.size(); i++) {
-            if (users.get(i)[0].equals(username)) {
-                users.remove(i);
-                return true;
-            }
-        }
-        return false;
-    }
-
 }