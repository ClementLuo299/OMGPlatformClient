--- conflicted
+++ resolved
@@ -67,8 +67,4 @@
 The project uses:
 - JavaFX for the UI
 - Maven for build management
-<<<<<<< HEAD
 - JUnit for testing
-=======
-- JUnit for testing
->>>>>>> 40f7217e
