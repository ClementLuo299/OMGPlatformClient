
# Game Logic Team - Planning Document

## Responsibilities
<<<<<<< HEAD
- Implement java game mechanics for selected board games
=======
- Implement old game mechanics for selected board games
>>>>>>> 57c8ba16
- Develop turn-based logic for multiplayer gameplay
- Ensure rule enforcement and game state validation
- Provide an interface for the GUI and Networking teams to integrate game logic
- Write unit tests for all game logic components

## Games to Implement
The following games will be implemented as part of this project:
1. Connect 4
2. Checkers
3. Whist

## Development Plan

### Phase 1: Design and Setup (Deadline: March 7)
- Make documents for structure and class diagrams
- Agree on which games to make
- Create planning documents for the project

### Phase 2: Initial Implementation (Deadline: March 21)
- Start coding game logic
- Develop a system to make it easy for other teams to integrate
- Get close to game completion

### Phase 3: Integration and Testing (Deadline: April 11)
- Start integrating other systems (GUI, accounts, statistics)
- Create test files for game logic to test functionality
- Complete games!
- Video demo<|MERGE_RESOLUTION|>--- conflicted
+++ resolved
@@ -2,11 +2,7 @@
 # Game Logic Team - Planning Document
 
 ## Responsibilities
-<<<<<<< HEAD
-- Implement java game mechanics for selected board games
-=======
 - Implement old game mechanics for selected board games
->>>>>>> 57c8ba16
 - Develop turn-based logic for multiplayer gameplay
 - Ensure rule enforcement and game state validation
 - Provide an interface for the GUI and Networking teams to integrate game logic
